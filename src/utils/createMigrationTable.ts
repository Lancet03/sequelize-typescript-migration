--- conflicted
+++ resolved
@@ -7,29 +7,15 @@
 export default async function createMigrationTable(sequelize: Sequelize) {
   const queryInterface: QueryInterface = sequelize.getQueryInterface()
 
-<<<<<<< HEAD
-  await queryInterface.createTable('SequelizeMigrations', {
-=======
-  await queryInterface.createTable("SequelizeMeta", {
->>>>>>> 5d422332
+  await queryInterface.createTable('SequelizeMeta', {
     name: {
       type: SequelizeTypescriptDataType.STRING,
       allowNull: false,
       unique: true,
       primaryKey: true
-    },
-<<<<<<< HEAD
-    date: {
-      type: SequelizeTypescriptDataType.DATEONLY,
-      allowNull: false,
-      defaultValue: SequelizeTypescriptDataType.NOW
     }
   })
   await queryInterface.createTable('SequelizeMigrationsMeta', {
-=======
-  });
-  await queryInterface.createTable("SequelizeMigrationsMeta", {
->>>>>>> 5d422332
     revision: {
       type: SequelizeTypescriptDataType.INTEGER,
       allowNull: false,
@@ -47,13 +33,7 @@
     date: {
       type: SequelizeTypescriptDataType.DATE,
       allowNull: false,
-<<<<<<< HEAD
-      defaultValue: SequelizeTypescriptDataType.NOW
+      defaultValue: Sequelize.fn('now')
     }
   })
-=======
-      defaultValue: Sequelize.fn("now"),
-    },
-  });
->>>>>>> 5d422332
 }